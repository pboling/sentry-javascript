--- conflicted
+++ resolved
@@ -18,16 +18,11 @@
 
 import { DEBUG_BUILD } from '../debug-build';
 import { getMetricSummaryJsonForSpan } from '../metrics/metric-summary';
-<<<<<<< HEAD
 import {
-  SEMANTIC_ATTRIBUTE_MEASUREMENTS,
   SEMANTIC_ATTRIBUTE_PROFILE_ID,
   SEMANTIC_ATTRIBUTE_SENTRY_OP,
   SEMANTIC_ATTRIBUTE_SENTRY_ORIGIN,
 } from '../semanticAttributes';
-=======
-import { SEMANTIC_ATTRIBUTE_SENTRY_OP, SEMANTIC_ATTRIBUTE_SENTRY_ORIGIN } from '../semanticAttributes';
->>>>>>> d943c8de
 import { getRootSpan } from '../utils/getRootSpan';
 import {
   TRACE_FLAG_NONE,
@@ -643,13 +638,9 @@
       trace_id: this._traceId,
       origin: this._attributes[SEMANTIC_ATTRIBUTE_SENTRY_ORIGIN] as SpanOrigin | undefined,
       _metrics_summary: getMetricSummaryJsonForSpan(this),
-<<<<<<< HEAD
-      measurements: this._attributes[SEMANTIC_ATTRIBUTE_MEASUREMENTS] as Measurements | undefined,
       profile_id: this._attributes[SEMANTIC_ATTRIBUTE_PROFILE_ID] as string | undefined,
-=======
       exclusive_time: this._exclusiveTime,
       measurements: Object.keys(this._measurements).length > 0 ? this._measurements : undefined,
->>>>>>> d943c8de
     });
   }
 
