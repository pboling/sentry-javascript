--- conflicted
+++ resolved
@@ -36,21 +36,12 @@
   },
   "dependencies": {
     "@rollup/plugin-commonjs": "24.0.0",
-<<<<<<< HEAD
-    "@sentry/core": "8.0.0-alpha.4",
-    "@sentry/node": "8.0.0-alpha.4",
-    "@sentry/react": "8.0.0-alpha.4",
-    "@sentry/types": "8.0.0-alpha.4",
-    "@sentry/utils": "8.0.0-alpha.4",
-    "@sentry/vercel-edge": "8.0.0-alpha.4",
-=======
     "@sentry/core": "8.0.0-alpha.5",
     "@sentry/node-experimental": "8.0.0-alpha.5",
     "@sentry/react": "8.0.0-alpha.5",
     "@sentry/types": "8.0.0-alpha.5",
     "@sentry/utils": "8.0.0-alpha.5",
     "@sentry/vercel-edge": "8.0.0-alpha.5",
->>>>>>> c75f93ef
     "@sentry/webpack-plugin": "2.16.0",
     "chalk": "3.0.0",
     "resolve": "1.22.8",
